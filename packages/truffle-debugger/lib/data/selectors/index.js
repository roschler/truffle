import debugModule from "debug";
const debug = debugModule("debugger:data:selectors");

import { createSelectorTree, createLeaf } from "reselect-tree";
import jsonpointer from "json-pointer";

import ast from "lib/ast/selectors";
import evm from "lib/evm/selectors";
import solidity from "lib/solidity/selectors";

import decode from "../decode";
import * as decodeUtils from "../decode/utils";

import { BigNumber } from "bignumber.js";

function cleanBigNumbers(value) {
  if (BigNumber.isBigNumber(value)) {
    return value.toNumber();

  } else if (value && value.map != undefined) {
    return value.map( (inner) => cleanBigNumbers(inner) );

  } else if (value && typeof value == "object") {
    return Object.assign(
      {}, ...Object.entries(value)
        .map( ([key, inner]) => ({ [key]: cleanBigNumbers(inner) }) )
    );

  } else {
    return value;
  }
}

function createStateSelectors({ stack, memory, storage }) {
  return {
    /**
     * .stack
     */
    stack: createLeaf(
      [stack],

      (words) => (words || []).map(
        (word) => decodeUtils.toBytes(decodeUtils.toBigNumber(word, decodeUtils.WORD_SIZE))
      )
    ),

    /**
     * .memory
     */
    memory: createLeaf(
      [memory],

      (words) => new Uint8Array(
        (words.join("").match(/.{1,2}/g) || [])
          .map( (byte) => parseInt(byte, 16) )
      )
    ),

    /**
     * .storage
     */
    storage: createLeaf(
      [storage],

      (mapping) => Object.assign(
        {}, ...Object.entries(mapping).map( ([ address, word ]) =>
          ({
            [`0x${address}`]: new Uint8Array(
              (word.match(/.{1,2}/g) || [])
                .map( (byte) => parseInt(byte, 16) )
            )
          })
        )
      )
    )
  };
}

const data = createSelectorTree({
  state: (state) => state.data,

  /**
   * data.views
   */
  views: {
    ast: createLeaf(
      [ast.current], (tree) => tree
    ),

    atLastInstructionForSourceRange: createLeaf(
      [solidity.current.isSourceRangeFinal], (final) => final
    ),

    /**
     * data.views.scopes
     */
    scopes: {

      /**
       * data.views.scopes.inlined
       */
      inlined: createLeaf(
        ["/info/scopes", solidity.info.sources],

        (scopes, sources) => Object.assign({},
          ...Object.entries(scopes).map(
            ([id, entry]) => ({
              [id]: {
                ...entry,

                definition: jsonpointer.get(
                  sources[entry.sourceId].ast, entry.pointer
                )
              }
            })
          )
        )
      )
    }
  },

  /**
   * data.info
   */
  info: {

    /**
     * data.info.scopes
     */
    scopes: createLeaf(["/state"], (state) => state.info.scopes.byId)
  },

  /**
   * data.proc
   */
  proc: {

    /**
     * data.proc.assignments
     */
    assignments: createLeaf(["/state"], (state) => state.proc.assignments.byId)
  },

  /**
   * data.current
   */
  current: {
    /**
     *
     * data.current.scope
     */
    scope: {

      /**
       * data.current.scope.id
       */
      id: createLeaf(
        [ast.current.node], (node) => node.id
      )
<<<<<<< HEAD
    }
  },

  /**
   * data.next
   */
  next: {
=======
    },
>>>>>>> 76bac3ea

    /**
     * data.current.state
     */
    state: createStateSelectors(evm.current.state),

    /**
     * data.current.identifiers (namespace)
     */
    identifiers: {

      /**
       * data.current.identifiers (selector)
       */
      _: createLeaf(
        [
          "/views/scopes/inlined",
          "/proc/assignments",
          "/current/scope",
          "/current/state"
        ],

        (scopes, assignments, scope, state) => {
          let { stack, memory, storage } = state;
          let cur = scope.id;
          let variables = {};


          const format = (v) => {
            let definition = v.definition;
            debug("assignments %O", assignments);
            debug("v.id %o", v.id);
            let assignment = (assignments[v.id] || {}).ref;

            debug("assignment: %o", assignment);
            if (!assignment) {
              return undefined;
            }

            return decode(definition, assignment, state, scopes);
          };

          do {
            variables = Object.assign(
              variables,
              ...(scopes[cur].variables || [])
                .filter( (v) => variables[v.name] == undefined )
                .map( (v) => ({ [v.name]: format(scopes[v.id]) }) )
            );

            cur = scopes[cur].parentId;
          } while (cur != null);

          return variables;
        }
      ),

      native: createLeaf(['./_'], cleanBigNumbers)
    }
  },

  /**
   * data.next
   */
  next: {
    /**
     * data.next.state
     */
    state: createStateSelectors(evm.next.state)
  }
});

export default data;<|MERGE_RESOLUTION|>--- conflicted
+++ resolved
@@ -157,17 +157,7 @@
       id: createLeaf(
         [ast.current.node], (node) => node.id
       )
-<<<<<<< HEAD
-    }
-  },
-
-  /**
-   * data.next
-   */
-  next: {
-=======
     },
->>>>>>> 76bac3ea
 
     /**
      * data.current.state

{
  "name": "truffle-core",
  "namespace": "consensys",
  "version": "3.4.6",
  "description": "Core code for Truffle command line tool",
  "dependencies": {
    "async": "^1.4.2",
    "chai": "^3.3.0",
    "chokidar": "^1.4.2",
    "colors": "^1.1.2",
    "cpr": "^0.4.3",
    "del": "^2.2.0",
    "diff": "1.4.0",
    "ethpm": "0.0.14",
    "ethpm-registry": "0.0.9",
    "finalhandler": "^0.4.0",
    "fs-extra": "^2.0.0",
    "lodash": "^4.5.1",
    "mkdirp": "^0.5.1",
    "mocha": "^3.2.0",
    "node-dir": "0.1.16",
    "original-require": "^1.0.0",
    "serve-static": "^1.10.0",
    "spawn-args": "^0.1.0",
    "temp": "^0.8.3",
<<<<<<< HEAD
    "truffle-artifactor": "^2.1.5",
    "truffle-box": "^1.0.2",
    "truffle-compile": "^2.0.4",
    "truffle-config": "^1.0.1",
    "truffle-contract": "^2.0.3",
    "truffle-contract-sources": "^0.0.1",
    "truffle-deployer": "^1.0.2",
    "truffle-error": "^0.0.2",
    "truffle-expect": "^0.0.3",
    "truffle-init": "^1.0.7",
    "truffle-migrate": "^1.1.5",
    "truffle-provider": "^0.0.3",
    "truffle-provisioner": "^0.1.0",
    "truffle-require": "^1.0.4",
    "truffle-resolver": "^3.0.0",
    "truffle-solidity-utils": "^1.0.1",
    "web3": "^0.20.1",
=======
    "truffle-artifactor": "~2.1.4",
    "truffle-compile": "~2.0.3",
    "truffle-config": "~1.0.0",
    "truffle-contract": "~2.0.0",
    "truffle-contract-sources": "~0.0.1",
    "truffle-debugger": "~1.0.0",
    "truffle-deployer": "~1.0.0",
    "truffle-error": "~0.0.2",
    "truffle-expect": "~0.0.3",
    "truffle-init": "~1.0.5",
    "truffle-migrate": "~1.1.1",
    "truffle-provider": "~0.0.1",
    "truffle-provisioner": "~0.1.0",
    "truffle-require": "~1.0.0",
    "truffle-resolver": "~3.0.0",
    "truffle-solidity-utils": "~1.0.0",
    "web3": "^0.18.0",
>>>>>>> aa177c9b
    "yargs": "^6.6.0"
  },
  "bin": {
    "truffle": "./cli.js",
    "truffle-exec": "./exec.js"
  },
  "scripts": {
    "test": "mocha"
  },
  "repository": {
    "type": "git",
    "url": "https://github.com/ConsenSys/truffle.git"
  },
  "homepage": "https://github.com/ConsenSys/truffle",
  "bugs": {
    "url": "https://github.com/ConsenSys/truffle/issues"
  },
  "author": "consensys.net",
  "authors": [
    {
      "name": "Tim Coulter",
      "email": "tim@timothyjcoulter.com",
      "url": "https://github.com/tcoulter"
    }
  ],
  "devDependencies": {
<<<<<<< HEAD
    "ethereumjs-testrpc": "^3.0.3",
    "ipfsd-ctl": "^0.21.0",
    "truffle-blockchain-utils": "^0.0.3"
=======
    "ganache-core": "0.0.2",
    "ipfsd-ctl": "^0.18.2",
    "stream-buffers": "^3.0.1",
    "truffle-blockchain-utils": "0.0.1"
>>>>>>> aa177c9b
  }
}<|MERGE_RESOLUTION|>--- conflicted
+++ resolved
@@ -23,13 +23,13 @@
     "serve-static": "^1.10.0",
     "spawn-args": "^0.1.0",
     "temp": "^0.8.3",
-<<<<<<< HEAD
     "truffle-artifactor": "^2.1.5",
     "truffle-box": "^1.0.2",
     "truffle-compile": "^2.0.4",
     "truffle-config": "^1.0.1",
     "truffle-contract": "^2.0.3",
     "truffle-contract-sources": "^0.0.1",
+    "truffle-debugger": "~1.0.0",
     "truffle-deployer": "^1.0.2",
     "truffle-error": "^0.0.2",
     "truffle-expect": "^0.0.3",
@@ -41,25 +41,6 @@
     "truffle-resolver": "^3.0.0",
     "truffle-solidity-utils": "^1.0.1",
     "web3": "^0.20.1",
-=======
-    "truffle-artifactor": "~2.1.4",
-    "truffle-compile": "~2.0.3",
-    "truffle-config": "~1.0.0",
-    "truffle-contract": "~2.0.0",
-    "truffle-contract-sources": "~0.0.1",
-    "truffle-debugger": "~1.0.0",
-    "truffle-deployer": "~1.0.0",
-    "truffle-error": "~0.0.2",
-    "truffle-expect": "~0.0.3",
-    "truffle-init": "~1.0.5",
-    "truffle-migrate": "~1.1.1",
-    "truffle-provider": "~0.0.1",
-    "truffle-provisioner": "~0.1.0",
-    "truffle-require": "~1.0.0",
-    "truffle-resolver": "~3.0.0",
-    "truffle-solidity-utils": "~1.0.0",
-    "web3": "^0.18.0",
->>>>>>> aa177c9b
     "yargs": "^6.6.0"
   },
   "bin": {
@@ -86,15 +67,9 @@
     }
   ],
   "devDependencies": {
-<<<<<<< HEAD
-    "ethereumjs-testrpc": "^3.0.3",
+    "ganache-core": "0.0.2",
+    "stream-buffers": "^3.0.1",
     "ipfsd-ctl": "^0.21.0",
     "truffle-blockchain-utils": "^0.0.3"
-=======
-    "ganache-core": "0.0.2",
-    "ipfsd-ctl": "^0.18.2",
-    "stream-buffers": "^3.0.1",
-    "truffle-blockchain-utils": "0.0.1"
->>>>>>> aa177c9b
   }
 }